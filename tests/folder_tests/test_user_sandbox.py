"""
Copyright (c) 2012 Shotgun Software, Inc
"""
import os
import unittest
import shutil
from mock import Mock, patch
import tank
from tank_vendor import yaml
from tank import TankError
from tank import hook
from tank import folder
from tank_test.tank_test_base import *


class TestHumanUser(TankTestBase):
    def setUp(self):
        super(TestHumanUser, self).setUp()
        self.setup_fixtures("humanuser_core")
        self.tk = tank.Tank(self.project_root)

        self.shot = {"type": "Shot",
                     "id": 1,
                     "code": "shot_code",
                     "project": self.project}

        self.humanuser = {"type": "HumanUser",
                          "id": 2,
                          "login": "foo"}

        self.humanuser2 = {"type": "HumanUser",
                          "id": 4,
                          "login": "bar"}

        self.add_to_sg_mock_db([self.shot, self.humanuser, self.humanuser2])

        self.user_path = os.path.join(self.project_root, "foo", "shot_code")
        self.user_path2 = os.path.join(self.project_root, "bar", "shot_code")


    @patch("tank.util.login.get_current_user")
    def test_not_made_default(self, get_current_user):
        
        self.assertFalse(os.path.exists(self.user_path))
<<<<<<< HEAD
        
        get_current_user.return_value = self.humanuser
        
=======
        tank.util.login.g_shotgun_user_cache = "unknown"
        tank.util.login.get_login_name = login_foo

>>>>>>> 61904be2
        folder.process_filesystem_structure(self.tk, 
                                            self.shot["type"], 
                                            self.shot["id"], 
                                            preview=False,
                                            engine=None)

        self.assertFalse(os.path.exists(self.user_path))

    @patch("tank.util.login.get_current_user")
    def test_made_string(self, get_current_user):
        self.assertFalse(os.path.exists(self.user_path))
        
<<<<<<< HEAD
        get_current_user.return_value = self.humanuser
        
=======
        tank.util.login.g_shotgun_user_cache = "unknown"
        tank.util.login.get_login_name = login_foo

>>>>>>> 61904be2
        folder.process_filesystem_structure(self.tk, 
                                            self.shot["type"], 
                                            self.shot["id"], 
                                            preview=False,
                                            engine="tk-maya")

        self.assertTrue(os.path.exists(self.user_path))
        
<<<<<<< HEAD
        get_current_user.return_value = self.humanuser2
=======
        tank.util.login.g_shotgun_user_cache = "unknown"
        tank.util.login.get_login_name = login_bar        
>>>>>>> 61904be2

        folder.process_filesystem_structure(self.tk, 
                                            self.shot["type"], 
                                            self.shot["id"], 
                                            preview=False,
                                            engine="tk-maya")

        self.assertTrue(os.path.exists(self.user_path2))

        # test user context
        ctx_foo = self.tk.context_from_path(self.user_path)        
        ctx_bar = self.tk.context_from_path(self.user_path2)
        
        self.assertEquals(ctx_foo.filesystem_locations, [self.user_path])
        self.assertEquals(ctx_bar.filesystem_locations, [self.user_path2])        
        
    @patch("tank.util.login.get_current_user")
    def test_login_not_in_shotgun(self, get_current_user):
        # make sure that if there is no loncal login matching, raise
        # an error when file system folders are created
        
        get_current_user.return_value = None 
        
        self.assertRaises(TankError,
                          folder.process_filesystem_structure,
                          self.tk,
                          self.shot["type"], 
                          self.shot["id"], 
                          preview=False,
                          engine="tk-maya")

<|MERGE_RESOLUTION|>--- conflicted
+++ resolved
@@ -42,15 +42,7 @@
     def test_not_made_default(self, get_current_user):
         
         self.assertFalse(os.path.exists(self.user_path))
-<<<<<<< HEAD
-        
-        get_current_user.return_value = self.humanuser
-        
-=======
-        tank.util.login.g_shotgun_user_cache = "unknown"
-        tank.util.login.get_login_name = login_foo
-
->>>>>>> 61904be2
+        get_current_user.return_value = self.humanuser        
         folder.process_filesystem_structure(self.tk, 
                                             self.shot["type"], 
                                             self.shot["id"], 
@@ -63,14 +55,7 @@
     def test_made_string(self, get_current_user):
         self.assertFalse(os.path.exists(self.user_path))
         
-<<<<<<< HEAD
         get_current_user.return_value = self.humanuser
-        
-=======
-        tank.util.login.g_shotgun_user_cache = "unknown"
-        tank.util.login.get_login_name = login_foo
-
->>>>>>> 61904be2
         folder.process_filesystem_structure(self.tk, 
                                             self.shot["type"], 
                                             self.shot["id"], 
@@ -79,13 +64,7 @@
 
         self.assertTrue(os.path.exists(self.user_path))
         
-<<<<<<< HEAD
         get_current_user.return_value = self.humanuser2
-=======
-        tank.util.login.g_shotgun_user_cache = "unknown"
-        tank.util.login.get_login_name = login_bar        
->>>>>>> 61904be2
-
         folder.process_filesystem_structure(self.tk, 
                                             self.shot["type"], 
                                             self.shot["id"], 

# Copyright (c) 2015 Shotgun Software Inc.
#
# CONFIDENTIAL AND PROPRIETARY
#
# This work is provided "AS IS" and subject to the Shotgun Pipeline Toolkit
# Source Code License included in this distribution package. See LICENSE.
# By accessing, using, copying or modifying this work you indicate your
# agreement to the Shotgun Pipeline Toolkit Source Code License. All rights
# not expressly granted therein are reserved by Shotgun Software Inc.

from . import session_cache


class DefaultsManager(object):
    """
    The defaults manager allows a client of the Shotgun Authenticator class
    to customize various behaviors around data storage and settings.

    By default, when you construct a :class:`ShotgunAuthenticator` object, it will be
    instantiated with a standard defaults manager implementation. This will
    work for most cases - user session credentials will be stored in a file
    on disk and the system maintains a concept of a current user and a current
    host.

    If a setting isn't found, the DefaultsManager will fall back to the value stored inside
    ``toolkit.ini`` See :ref:`centralizing_settings` for more information.

    If, however, you want to implement a custom behavior around how defaults
    are managed, simply derive from this class and pass your custom instance
    to the :class:`ShotgunAuthenticator` object when you construct it.
    """

    def __init__(self):
        # Breaks circular dependency between util and authentication framework
        from ..util.user_settings import UserSettings
        from ..util.system_settings import SystemSettings
        self._user_settings = UserSettings()
        self._system_settings = SystemSettings()

    def is_host_fixed(self):
        """
        When doing an interactive login, this indicates if the user can decide
        the host to connect to. In its default implementation, the :class:`DefaultsManager`
        will indicate that the host is not fixed, meaning that the user will be
        presented with an option to pick a site at login time.

        With something like Toolkit, where each project already have a specific
        site association, you typically want to override this to return True,
        indicating to the authenticator not to ask the user which site they want
        to log in to.

        :returns: False if the user should be given an option to decide which host
                  to log in to, True if the host is already predetermined and cannot
                  be changed by the user.
        """
        return False

    def get_host(self):
        """
        The default host is used as a useful starting point when doing
        interactive authentication. When the host is not fixed (see the
        :meth:`is_host_fixed` method), the return value of get_host is what is
        used to implement single sign-on between all Toolkit desktop
        applications (at the moment, tank and Shotgun Desktop).

        The default implementation maintains a concept of a "current host"
        which will be presented as a default to users when they are
        logging in.

        When the host is fixed, this must return a value and this value will
        be used as an absolute rather than a default suggested to the user.

        :returns: A string containing the default host name.
        """
        return session_cache.get_current_host() or self._user_settings.default_site

    def set_host(self, host):
        """
        Called by the authentication system when a new host has been defined.

        :param host: The new default host.
        """
        # Host is fixed, don't update the default host.
        if self.is_host_fixed():
            return
        session_cache.set_current_host(host)

    def get_http_proxy(self):
        """
        Called by the authentication system when it needs to retrieve the
        proxy settings to use for a Shotgun connection.

        .. note:: If the centralized settings do not specify an HTTP proxy, Toolkit will rely on
            Python's `urllib.getproxies <https://docs.python.org/2/library/urllib.html#urllib.getproxies>`_
            to find an HTTP proxy.

            There is a restriction when looking for proxy information from Mac OS X System Configuration or
            Windows Systems Registry: in these cases, Toolkit does not support the use of proxies
            which require authentication (username and password).

        The returned format will be the same as is being used in the Shotgun API.
        For more information, see the `Shotgun API documentation
        <http://developer.shotgunsoftware.com/python-api/reference.html#shotgun>`_.

        :returns: String containing the default http proxy, None by default.
        """
<<<<<<< HEAD
        return self._user_settings.shotgun_proxy or self._system_settings.http_proxy
=======
        if self._user_settings.shotgun_proxy is None:
            return self._system_settings.http_proxy
        else:
            return self._user_settings.shotgun_proxy
>>>>>>> 6ef90ab0

    def get_login(self):
        """
        Called by the authentication system when it needs to get a
        value for the login. Typically this is used to populate UI
        fields with defaults.

        :returns: Default implementation returns the login for the
                  currently stored user.
        """
        # Make sure there is a current host. There could be none if no-one has
        # logged in with Toolkit yet.
        if self.get_host():
            return session_cache.get_current_user(self.get_host()) or self._user_settings.default_login
        else:
            return self._user_settings.default_login

    def get_user_credentials(self):
        """
        Called by the authentication system when it requests a default or current user.

        A dictionary with a login and a session token should be returned, which will
        allow the authentication system to authenticate the user.

        The default implementation maintains a concept where it stores the currently
        authenticated user and its session token and tries to return this if possible,
        effectively meaning that the user will be automatically logged in without having
        to be prompted.

        This is typically subclassed if you want to track the notion of a current
        user in an alternative way or maintain a separate notion of the "current" user,
        separate from the default user maintained by the default implementation.

        Toolkit uses the default implementation and will therefore remember the user's
        credentials across all DCCs and tools.

        :returns: A dictionary either with keys login and session_token in the case
                  of a normal Shotgun User, keys api_script and api_key in the case of a Script
                  User or None in case no credentials could be established.
        """
        if self.get_host() and self.get_login():
            return session_cache.get_session_data(self.get_host(), self.get_login())
        else:
            return None

    def set_login(self, login):
        """
        Called by the authentication system when a new user is being logged in.

        The default implementation maintains a concept of a default user
        (returned via the get_user_credentials) and whenever the login is set
        via this method, the default user will change to be this login instead.

        :param login: login as string
        """
        self._login = login
        session_cache.set_current_user(self.get_host(), login)<|MERGE_RESOLUTION|>--- conflicted
+++ resolved
@@ -104,14 +104,10 @@
 
         :returns: String containing the default http proxy, None by default.
         """
-<<<<<<< HEAD
-        return self._user_settings.shotgun_proxy or self._system_settings.http_proxy
-=======
         if self._user_settings.shotgun_proxy is None:
             return self._system_settings.http_proxy
         else:
             return self._user_settings.shotgun_proxy
->>>>>>> 6ef90ab0
 
     def get_login(self):
         """

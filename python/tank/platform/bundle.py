--- conflicted
+++ resolved
@@ -227,32 +227,8 @@
             stored_query_data_path = os.path.join(self.cache_location, "query.dat")
 
         """
-<<<<<<< HEAD
-        # Site configuration's project id is None. Since we're calling a hook, we'll have to
-        # pass in 0 to avoid client code crashing because it expects an integer and not
-        # the None object. This happens when we are building the cache root, where %d is used to
-        # inject the project id in the file path.        
-        if self.__tk.pipeline_configuration.is_site_configuration():
-            project_id = 0
-        else:
-            project_id = self.__tk.pipeline_configuration.get_project_id()
-
+        project_id = self.__tk.pipeline_configuration.get_project_id()
         return self.get_project_cache_location(project_id)
-=======
-        # this method is memoized for performance since it is being called a lot!
-        if self.__cache_location is None:
-
-            self.__cache_location = self.__tk.execute_core_hook_method(
-                constants.CACHE_LOCATION_HOOK_NAME,
-                "get_bundle_data_cache_path",
-                project_id=self.__tk.pipeline_configuration.get_project_id(),
-                entry_point=self.__tk.pipeline_configuration.get_entry_point(),
-                pipeline_configuration_id=self.__tk.pipeline_configuration.get_shotgun_id(),
-                bundle=self
-            )
-        
-        return self.__cache_location
->>>>>>> 3a4234a0
 
     @property
     def context(self):
@@ -440,16 +416,16 @@
         """
         # this method is memoized for performance since it is being called a lot!
         if self.__cache_location.get(project_id) is None:
-            pc_id = self.__tk.pipeline_configuration.get_shotgun_id()
-            
+
             self.__cache_location[project_id] = self.__tk.execute_core_hook_method(
                 constants.CACHE_LOCATION_HOOK_NAME,
-                "bundle_cache",
+                "get_bundle_data_cache_path",
                 project_id=project_id,
-                pipeline_configuration_id=pc_id,
+                entry_point=self.__tk.pipeline_configuration.get_entry_point(),
+                pipeline_configuration_id=self.__tk.pipeline_configuration.get_shotgun_id(),
                 bundle=self
             )
-        
+
         return self.__cache_location[project_id]
 
     def get_setting(self, key, default=None):

--- conflicted
+++ resolved
@@ -111,7 +111,6 @@
 VALID_SG_ENTITY_NAME_EXPLANATION = ("letters, numbers and the characters period(.), "
                                     "dash(-) and underscore(_)")
 
-<<<<<<< HEAD
 # app store: the entity that represents the core api
 TANK_CORE_VERSION_ENTITY = "CustomNonProjectEntity01"
 
@@ -157,30 +156,6 @@
 # the name of the file that holds the templates.yml config
 CONTENT_TEMPLATES_FILE = "templates.yml"
 
-# the name of the file that holds the inverse root defs
-CONFIG_BACK_MAPPING_FILE = "tank_configs.yml"
-=======
-###############################################################################################
-# methods to get key project specific paths in tank
-    
-
-def get_schema_config_location(project_path):
-    """
-    returns the location of the schema
-    """
-    return os.path.join(project_path, "tank", "config", "core", "schema")
-
-def get_cache_db_location(project_path):
-    """
-    returns the location of the cache db
-    """
-    return os.path.join(project_path, "tank", "cache", CACHE_DB_FILENAME)
-
-def get_hooks_folder(project_path):
-    """
-    returns the hooks folder for the project
-    """
-    return os.path.join(project_path, "tank", "config", "hooks")
 
 def get_config_folder(project_path):
     """
@@ -188,107 +163,6 @@
     """
     return os.path.join(project_path, "tank", "config")
 
-def get_local_app_location(project_root):
-    """
-    Returns the location where tank apps are kept
-    """
-    #
-    # studio                    # studio location
-    #   |--project_xyz          # <-- project_root
-    #   |--tank                 # tank studio root
-    #        |--config          # shotgun and app store configs
-    #        |--install         # tank code (install folder)
-    #            |--core
-    #                |--python  # tank core python code
-    #            |--apps        # apps location (returned by this method!) 
-    #            |--engines    
-    #
-    #    
-    studio_location = os.path.abspath( os.path.join(project_root, "..") )
-    return os.path.join(studio_location, "tank", "install", "apps")
 
-def get_local_engine_location(project_root):
-    """
-    Returns the location where tank apps are kept
-    """
-    #
-    # studio                    # studio location
-    #   |--project_xyz          # <-- project_root    
-    #   |--tank                 # tank studio root
-    #        |--config          # shotgun and app store configs
-    #        |--install         # tank code (install folder)
-    #            |--core
-    #                |--python  # tank core python code
-    #            |--apps         
-    #            |--engines     # engines location (returned by this method!)
-    #
-    #
-    studio_location = os.path.abspath( os.path.join(project_root, "..") )
-    return os.path.join(studio_location, "tank", "install", "engines")
-
-
-def get_local_framework_location(project_root):
-    """
-    Returns the location where tank frameworks are kept
-    """
-    #
-    # studio                    # studio location
-    #   |--project_xyz          # <-- project_root    
-    #   |--tank                 # tank studio root
-    #        |--config          # shotgun and app store configs
-    #        |--install         # tank code (install folder)
-    #            |--core
-    #                |--python  # tank core python code
-    #            |--apps
-    #            |--engines         
-    #            |--frameworks  # frameworks location (returned by this method!)
-    #
-    #
-    studio_location = os.path.abspath( os.path.join(project_root, "..") )
-    return os.path.join(studio_location, "tank", "install", "frameworks")
-
-def get_environments_for_proj(project_path):
-    """
-    Returns a list with all the environment yml files found for a project.
-    
-    ["/path/to/env1.yml", "/path/to/env2.yml"]
-    """
-    env_root = os.path.join(project_path, "tank", "config", "env")           
-    return glob.glob(os.path.join(env_root, "*.yml"))
-
-def get_environment_path(env_name, project_path):
-    """
-    returns the path to an environment given its name
-    """
-    env_folder = os.path.join(project_path, "tank", "config", "env")
-    return os.path.join(env_folder, "%s.yml" % env_name)
-
-def get_project_path_from_env(env_path):
-    """
-    returns the project path given an environment file
-    """
-    # studio                    # studio location
-    #   |--project              # project path
-    #        |--tank            # project specific tank area
-    #            |--config      
-    #                |--env     # env folder
-    env_folder = os.path.dirname(env_path)
-    project_folder = os.path.abspath( os.path.join(env_folder, "..", "..", ".."))
-    return project_folder
-    
-def get_core_api_version():
-    """
-    Returns the version number string for the core API
-    """
-    info_yml_location = os.path.abspath(os.path.join( os.path.dirname(__file__), "..", "..", "..", "info.yml"))
-    try:
-        info_fh = open(info_yml_location, "r")
-        try:
-            data = yaml.load(info_fh)
-        finally:
-            info_fh.close()
-        core_version = data.get("version")
-    except:
-        raise TankError("Could not extract core API version number from %s!" % info_yml_location)
-    return core_version
->>>>>>> 1937e3de
+# the name of the file that holds the inverse root defs
+CONFIG_BACK_MAPPING_FILE = "tank_configs.yml"